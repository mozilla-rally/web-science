--- conflicted
+++ resolved
@@ -3,14 +3,8 @@
  *
  * @module webScience.socialMediaActivity
  */
-<<<<<<< HEAD
 import * as events from "./events.js";
-import * as debugging from "./debugging.js"
-import * as messaging from "./messaging.js"
-import * as inline from "./inline.js"
-import facebookContentScript from "./content-scripts/socialMediaActivity.facebook.content.js"
-import twitterContentScript from "./content-scripts/socialMediaActivity.twitter.content.js"
-=======
+
 import * as debugging from "./debugging.js";
 import * as messaging from "./messaging.js";
 import * as inline from "./inline.js";
@@ -28,7 +22,6 @@
     ],
     suggestedPermissions: [ "unlimitedStorage" ]
 });
->>>>>>> 5eaf62dc
 
 /**
  * @constant {debugging.debuggingLogger}
@@ -62,11 +55,7 @@
  * @param platform - which social media platform the event is for
  * @param eventType - which type of event we're registering
  * @param blockingType - whether the handler should be blocking or not
-<<<<<<< HEAD
-=======
- * @param callback - the client function to call when the event occurs
- * @private
->>>>>>> 5eaf62dc
+ * @private
  */
 function registerPlatformListener(platform, eventType, blockingType) {
     debugLog("Registering listener for " + platform + eventType);
@@ -241,33 +230,6 @@
 }
 
 /**
-<<<<<<< HEAD
-=======
- * Stores the callback functions the client has registered.
- * @private
- */
-const clientCallbacks = {
-    twitter: {
-        tweet: {blocking: [], nonblocking: []},
-        retweet: {blocking: [], nonblocking: []},
-        favorite: {blocking: [], nonblocking: []},
-    },
-    facebook: {
-        post: {blocking: [], nonblocking: []},
-        react: {blocking: [], nonblocking: []},
-        reshare: {blocking: [], nonblocking: []},
-        comment: {blocking: [], nonblocking: []},
-    },
-    reddit: {
-        post: {blocking: [], nonblocking: []},
-        comment: {blocking: [], nonblocking: []},
-        postVote: {blocking: [], nonblocking: []},
-        commentVote: {blocking: [], nonblocking: []}
-    }
-}
-
-/**
->>>>>>> 5eaf62dc
  * Holds the configuration for each type of handler.
  * @private
  */
@@ -723,16 +685,12 @@
 
     return {};
 }
-<<<<<<< HEAD
 
 /**
  * Determine the audience of a Facebook post or reshare.
  * @param {Object} requestDetails - the full requestDetails object from a captured web request.
  * @return {string} - The audience of the post ("public", "restricted", or "unknown").
-=======
-/**
- * @private
->>>>>>> 5eaf62dc
+ * @private
  */
 function checkFacebookPostAudience(requestDetails) {
     let base_state = "unknown";
@@ -774,7 +732,6 @@
 }
 
 /**
-<<<<<<< HEAD
  * Given an object and the name of a target field, attempt to find a field with that name
  * within the object. This function is necessary to handle the frequest small changes that
  * Facebook makes to its APIs. For example, they sometimes change a field from being a
@@ -789,9 +746,7 @@
  * @param {boolean} enterArray - whether to use the first element of a found array as the return value, or the entire array.
  * @param {integer} recurseLevel - Used internally to prevent recursing down very large structures.
  * @param - the value of the fieldName, if found, or null.
-=======
- * @private
->>>>>>> 5eaf62dc
+ * @private
  */
 function findFieldFacebook(object, fieldName, enterArray = true, recurseLevel = 5) {
     if (recurseLevel <= 0) return null;
@@ -867,15 +822,12 @@
 }
 
 /**
-<<<<<<< HEAD
  * Ask our Facebook content script whether the last reshare was from a page or a person.
  * This information is not included in the web request, nor is it attached to the generated post,
  * so the only way to get it is by watching the user click the reshare button, which
  * the content script does.
  * @return {Promise} - The source of the last reshare ("person" or "page").
-=======
- * @private
->>>>>>> 5eaf62dc
+ * @private
  */
 async function getReshareInfo() {
     return browser.tabs.sendMessage(facebookTabId, {"recentReshare": true}).then((response) => {
@@ -884,14 +836,11 @@
 }
 
 /**
-<<<<<<< HEAD
  * Facebook uses the same API endpoint for original posts and for reshares, so
  * this function looks at the request details to differentiate the two.
  * @param {Object} requestDetails - The requestDetails field from the captured web request.
  * @return {boolean} - Whether this represents a reshare (or, if not, then a post).
-=======
- * @private
->>>>>>> 5eaf62dc
+ * @private
  */
 function isThisPostAReshare(requestDetails) {
     const friendlyName = findFieldFacebook(requestDetails.requestBody.formData,
