/**
 * Classify web pages based on their content, title, and URL
 * Inject content scripts to scripts using an arbitrary classifier in reponse to
 * messages from content scripts
 * @module webScience.pageClassification
 */
import * as messaging from "./messaging.js";
import * as debugging from "./debugging.js";
import * as matching from "./matching.js";
import * as events from "./events.js";
import Readability from "@mozilla/readability";
import * as inline from "./inline.js"
import pageContentContentScript from "./content-scripts/pageContent.content.js"

const debugLog = debugging.getDebuggingLog("pageClassification");

const workers = { };
let registeredCS = null;
let existingMatchPatterns = null;

async function addListenerCallback(listener, options) {
    if (options.workerId in workers) {
        debugLog(`Adding listener for same worker ${options.workerId}`);
        return;
    }
    if (registeredCS === null) {
        listenForContentScriptMessages();
    }
    await registerContentScripts(options.matchPatterns);
    const newWorker = {
        workerId: options.workerId,
        filePath: options.filePath,
        matchPatterns: options.matchPatterns,
        matcher: matching.createMatchPatternSet([]),
        workerObj: new Worker(options.filePath),
        initialArgs: options.initArgs
    };
    newWorker.matcher.import(options.exportedMatcher);
    workers[options.workerId] = newWorker;
    newWorker.workerObj.onmessage = resultReceiver;
    newWorker.workerObj.onerror = (e) => {console.log(e);};

    newWorker.workerObj.postMessage({
        type: "init",
        name: options.workerId,
        args: options.initArgs
    });
}

function notifyListenersCallback(listener, listenerArguments, options) {
    return listenerArguments[0].type === options.workerId;
}

function resultReceiver(result) {
    const data = result.data;
    data.url = matching.normalizeUrl(data.url);
    const classificationResult = {...data};//, ...pageContent.context};
    onClassificationResult.notifyListeners([classificationResult]);
}

/**
 * Listen for messages from content script, pass them to classifier, listens for
 * classification results and sends back results to the registered result
 * listener function
 */
 function listenForContentScriptMessages() {
    messaging.registerListener("webScience.pageClassification.pageContent", (pageContent, sender) => {
        if (!("tab" in sender)) {
            debugLog("Warning: unexpected message");
            return;
        }
        // add tab id to metadata
        pageContent.context["tabID"] = sender.tab.id;

        // fetch worker associated with this
        for (const workerName in workers) {
            const worker = workers[workerName];
            if (worker.matcher.matches(pageContent.url)) {
                worker.workerObj.postMessage({
                    type: "classify",
                    payload: pageContent,
                });
            }
        }
    });
}

export const onClassificationResult = new events.createEvent({
    addListenerCallback,
    notifyListenersCallback
});

<<<<<<< HEAD
        this.registeredCS = await browser.contentScripts.register({
            matches: [...this.existingMatchPatterns],
            js: [{
                code: inline.dataUrlToString(pageContentContentScript)
            }],
            runAt: "document_idle"
        });
=======
/**
 * Registers readability script for pages that belong to a set of patterns.
 *
 * Injects readability content scripts that match given patterns. The content
 * script extracts page metadata and sends it back.
 * @param {Array.string} matchPatterns - Match patterns of the form scheme://<host><path>
 * @param {string} workerId - an identifier for the background script and content
 * script to communicate
 */
async function registerContentScripts(newMatchPatterns) {
    if (existingMatchPatterns === null) {
        existingMatchPatterns = new Set();
>>>>>>> d1b819cc
    }
    const numExistingMatchPatterns = existingMatchPatterns.size;

    newMatchPatterns.forEach((matchPattern) => {
        existingMatchPatterns.add(matchPattern);
    });

    const numTotalMatchPatterns = existingMatchPatterns.size;
    if (numExistingMatchPatterns === numTotalMatchPatterns) {
        return;
    }

    // otherwise, we need to get rid of the old ones and re-register with the new
    // set of match patterns
    if (registeredCS !== null) {
        registeredCS.unregister();
    }

    registeredCS = await browser.contentScripts.register({
        matches: [...existingMatchPatterns],
        js: [{
            code: contentScripts.unpack(pageContentContentScript)
        }],
        runAt: "document_idle"
    });
}

export function fetchClassificationResult(url, workerId) {
    fetch(url).then((response) => {
        response.text().then((resp) => {
            const parser = new DOMParser();
            const doc = parser.parseFromString(resp, 'text/html');
            const pageContent = new Readability.Readability(doc).parse();
            const toSend = {
                url : url,
                title: pageContent.title,
                text : pageContent.textContent,
                pageId: null,
                context : {
                    timestamp : Date.now(),
                    referrer : ""
                }
            }
            messageWorker(workerId, toSend);
        });
    });
}

function messageWorker(workerId, pageContent) {
    const worker = workers[workerId];
    worker.workerObj.postMessage({
        type: "classify",
        payload: pageContent,
    });
}<|MERGE_RESOLUTION|>--- conflicted
+++ resolved
@@ -90,15 +90,6 @@
     notifyListenersCallback
 });
 
-<<<<<<< HEAD
-        this.registeredCS = await browser.contentScripts.register({
-            matches: [...this.existingMatchPatterns],
-            js: [{
-                code: inline.dataUrlToString(pageContentContentScript)
-            }],
-            runAt: "document_idle"
-        });
-=======
 /**
  * Registers readability script for pages that belong to a set of patterns.
  *
@@ -111,7 +102,6 @@
 async function registerContentScripts(newMatchPatterns) {
     if (existingMatchPatterns === null) {
         existingMatchPatterns = new Set();
->>>>>>> d1b819cc
     }
     const numExistingMatchPatterns = existingMatchPatterns.size;
 
